"""
This addon determines the next protocol layer in our proxy stack.
Whenever a protocol layer in the proxy wants to pass a connection to a child layer and isn't sure which protocol comes
next, it calls the `next_layer` hook, which ends up here.
For example, if mitmproxy runs as a regular proxy, we first need to determine if
new clients start with a TLS handshake right away (Secure Web Proxy) or send a plaintext HTTP CONNECT request.
This addon here peeks at the incoming bytes and then makes a decision based on proxy mode, mitmproxy options, etc.

For a typical HTTPS request, this addon is called a couple of times: First to determine that we start with an HTTP layer
which processes the `CONNECT` request, a second time to determine that the client then starts negotiating TLS, and a
third time where we check if the protocol within that TLS stream is actually HTTP or something else.

Sometimes it's useful to hardcode specific logic in next_layer when one wants to do fancy things.
In that case it's not necessary to modify mitmproxy's source, adding a custom addon with a next_layer event hook
that sets nextlayer.layer works just as well.
"""
import re
from collections.abc import Sequence
import struct
from typing import Any, Callable, Iterable, Optional, Union

from mitmproxy import ctx, dns, exceptions, connection
from mitmproxy.net.tls import is_tls_record_magic
from mitmproxy.proxy.layers.http import HTTPMode
from mitmproxy.proxy import context, layer, layers
<<<<<<< HEAD
from mitmproxy.proxy.layers import modes, quic
from mitmproxy.proxy.layers.tls import HTTP_ALPNS, parse_client_hello
=======
from mitmproxy.proxy.layers import modes
from mitmproxy.proxy.layers.tls import HTTP_ALPNS, dtls_parse_client_hello, parse_client_hello
from mitmproxy.tls import ClientHello
>>>>>>> 1706a9b9

LayerCls = type[layer.Layer]


def stack_match(
    context: context.Context, layers: Sequence[Union[LayerCls, tuple[LayerCls, ...]]]
) -> bool:
    if len(context.layers) != len(layers):
        return False
    return all(
        expected is Any or isinstance(actual, expected)
        for actual, expected in zip(context.layers, layers)
    )


class NextLayer:
    ignore_hosts: Iterable[re.Pattern] = ()
    allow_hosts: Iterable[re.Pattern] = ()
    tcp_hosts: Iterable[re.Pattern] = ()
    udp_hosts: Iterable[re.Pattern] = ()

    def configure(self, updated):
        if "tcp_hosts" in updated:
            self.tcp_hosts = [
                re.compile(x, re.IGNORECASE) for x in ctx.options.tcp_hosts
            ]
        if "udp_hosts" in updated:
            self.udp_hosts = [
                re.compile(x, re.IGNORECASE) for x in ctx.options.udp_hosts
            ]
        if "allow_hosts" in updated or "ignore_hosts" in updated:
            if ctx.options.allow_hosts and ctx.options.ignore_hosts:
                raise exceptions.OptionsError(
                    "The allow_hosts and ignore_hosts options are mutually exclusive."
                )
            self.ignore_hosts = [
                re.compile(x, re.IGNORECASE) for x in ctx.options.ignore_hosts
            ]
            self.allow_hosts = [
                re.compile(x, re.IGNORECASE) for x in ctx.options.allow_hosts
            ]

    def ignore_connection(
        self,
        server_address: Optional[connection.Address],
        data_client: bytes,
        *,
        is_tls: Callable[[bytes], bool] = is_tls_record_magic,
        client_hello: Callable[[bytes], Optional[ClientHello]] = parse_client_hello
    ) -> Optional[bool]:
        """
        Returns:
            True, if the connection should be ignored.
            False, if it should not be ignored.
            None, if we need to wait for more input data.
        """
        if not ctx.options.ignore_hosts and not ctx.options.allow_hosts:
            return False

        hostnames: list[str] = []
        if server_address is not None:
            hostnames.append(server_address[0])
        if is_tls(data_client):
            try:
                ch = client_hello(data_client)
                if ch is None:  # not complete yet
                    return None
                sni = ch.sni
            except ValueError:
                pass
            else:
                if sni:
                    hostnames.append(sni)

        if not hostnames:
            return False

        if ctx.options.ignore_hosts:
            return any(
                re.search(rex, host, re.IGNORECASE)
                for host in hostnames
                for rex in ctx.options.ignore_hosts
            )
        elif ctx.options.allow_hosts:
            return not any(
                re.search(rex, host, re.IGNORECASE)
                for host in hostnames
                for rex in ctx.options.allow_hosts
            )
        else:  # pragma: no cover
            raise AssertionError()

    def setup_tls_layer(self, context: context.Context) -> layer.Layer:
        def s(*layers):
            return stack_match(context, layers)

        # client tls usually requires a server tls layer as parent layer, except:
        #  - a secure web proxy doesn't have a server part.
        #  - an upstream proxy uses the mode spec
        #  - reverse proxy mode manages this itself.
        if (
            s(modes.HttpProxy)
            or s(modes.HttpUpstreamProxy)
            or s(modes.ReverseProxy)
            or s(modes.ReverseProxy, layers.ServerTLSLayer)
        ):
            return layers.ClientTLSLayer(context)
        else:
            # We already assign the next layer here so that ServerTLSLayer
            # knows that it can safely wait for a ClientHello.
            ret = layers.ServerTLSLayer(context)
            ret.child_layer = layers.ClientTLSLayer(context)
            return ret

    def is_destination_in_hosts(self, context: context.Context, hosts: Iterable[re.Pattern]) -> bool:
        return any(
            (context.server.address and rex.search(context.server.address[0]))
            or (context.client.sni and rex.search(context.client.sni))
            for rex in hosts
        )

    def next_layer(self, nextlayer: layer.NextLayer):
        if nextlayer.layer is None:
            nextlayer.layer = self._next_layer(
                nextlayer.context,
                nextlayer.data_client(),
                nextlayer.data_server(),
            )

    def _next_layer(
        self, context: context.Context, data_client: bytes, data_server: bytes
    ) -> Optional[layer.Layer]:
        assert context.layers
<<<<<<< HEAD

        # handle QUIC connections
        first_layer = context.layers[0]
        if isinstance(first_layer, quic.QuicLayer):
            assert context.client.alpn is not None  # ask is called after handshake
            if context.client.alpn == b"h3" or context.client.alpn.startswith(b"h3-"):
                if first_layer.instance.mode.mode == "regular":
                    mode = HTTPMode.regular
                elif first_layer.instance.mode.mode == "reverse":
                    mode = HTTPMode.transparent
                elif first_layer.instance.mode.mode == "upstream":
                    mode = HTTPMode.upstream
                else:
                    return None
                return layers.HttpLayer(context, mode)
            if context.server.address is None:
                return None  # not H3 and no predefined destination, nothing we can do
            if isinstance(context.layers[1], quic.ServerQuicLayer):
                return quic.QuicRelayLayer(context)  # server layer already present
            return quic.ServerQuicLayer(context, quic.QuicRelayLayer(context))

        if len(data_client) < 3 and not data_server:
            return None  # not enough data yet to make a decision
=======
>>>>>>> 1706a9b9

        # helper function to quickly check if the existing layer stack matches a particular configuration.
        def s(*layers):
            return stack_match(context, layers)

        if context.client.transport_protocol == "tcp":
            if len(data_client) < 3 and not data_server:
                return None  # not enough data yet to make a decision

            # 1. check for --ignore/--allow
            ignore = self.ignore_connection(context.server.address, data_client)
            if ignore is True:
                return layers.TCPLayer(context, ignore=True)
            if ignore is None:
                return None

            # 2. Check for TLS
            if is_tls_record_magic(data_client):
                return self.setup_tls_layer(context)

            # 3. Setup the HTTP layer for a regular HTTP proxy
            if (
                s(modes.HttpProxy)
                or
                # or a "Secure Web Proxy", see https://www.chromium.org/developers/design-documents/secure-web-proxy
                s(modes.HttpProxy, layers.ClientTLSLayer)
            ):
                return layers.HttpLayer(context, HTTPMode.regular)
            # 3b. ... or an upstream proxy.
            if (
                s(modes.HttpUpstreamProxy)
                or
                s(modes.HttpUpstreamProxy, layers.ClientTLSLayer)
            ):
                return layers.HttpLayer(context, HTTPMode.upstream)

            # 4. Check for --tcp
            if self.is_destination_in_hosts(context, self.tcp_hosts):
                return layers.TCPLayer(context)

            # 5. Check for raw tcp mode.
            very_likely_http = context.client.alpn and context.client.alpn in HTTP_ALPNS
            probably_no_http = not very_likely_http and (
                not data_client[
                    :3
                ].isalpha()  # the first three bytes should be the HTTP verb, so A-Za-z is expected.
                or data_server  # a server greeting would be uncharacteristic.
            )
            if ctx.options.rawtcp and probably_no_http:
                return layers.TCPLayer(context)

            # 6. Assume HTTP by default.
            return layers.HttpLayer(context, HTTPMode.transparent)

        elif context.client.transport_protocol == "udp":
            # unlike TCP, we make a decision immediately
            try:
                dtls_client_hello = dtls_parse_client_hello(data_client)
            except ValueError:
                dtls_client_hello = None

            # 1. check for --ignore/--allow
            if self.ignore_connection(
                context.server.address,
                data_client,
                is_tls=lambda _: dtls_client_hello is not None,
                client_hello=lambda _: dtls_client_hello
            ):
                return layers.UDPLayer(context, ignore=True)

            # 2. Check for DTLS
            if dtls_client_hello is not None:
                return self.setup_tls_layer(context)

            # 3. (skipped for now, until we support HTTP/3)

            # 4. Check for --udp
            if self.is_destination_in_hosts(context, self.udp_hosts):
                return layers.UDPLayer(context)

            # 5. Check for DNS
            try:
                dns.Message.unpack(data_client)
            except struct.error:
                pass
            else:
                return layers.DNSLayer(context)

            # 6. Check for raw udp mode.
            if ctx.options.rawudp:
                return layers.UDPLayer(context)

            # 7. Ignore the connection by default. (In the future, we'll assume HTTP/3)
            return layers.UDPLayer(context, ignore=True)

        else:
            raise AssertionError(context.client.transport_protocol)<|MERGE_RESOLUTION|>--- conflicted
+++ resolved
@@ -23,14 +23,9 @@
 from mitmproxy.net.tls import is_tls_record_magic
 from mitmproxy.proxy.layers.http import HTTPMode
 from mitmproxy.proxy import context, layer, layers
-<<<<<<< HEAD
-from mitmproxy.proxy.layers import modes, quic
-from mitmproxy.proxy.layers.tls import HTTP_ALPNS, parse_client_hello
-=======
 from mitmproxy.proxy.layers import modes
 from mitmproxy.proxy.layers.tls import HTTP_ALPNS, dtls_parse_client_hello, parse_client_hello
 from mitmproxy.tls import ClientHello
->>>>>>> 1706a9b9
 
 LayerCls = type[layer.Layer]
 
@@ -123,7 +118,12 @@
         else:  # pragma: no cover
             raise AssertionError()
 
-    def setup_tls_layer(self, context: context.Context) -> layer.Layer:
+    def setup_tls_layer(
+        self,
+        context: context.Context,
+        client_layer_cls: LayerCls = layers.ClientTLSLayer,
+        server_layer_cls: LayerCls = layers.ServerTLSLayer,
+    ) -> layer.Layer:
         def s(*layers):
             return stack_match(context, layers)
 
@@ -135,14 +135,15 @@
             s(modes.HttpProxy)
             or s(modes.HttpUpstreamProxy)
             or s(modes.ReverseProxy)
+            or s(modes.ReverseProxy, layers.ServerQuicLayer)
             or s(modes.ReverseProxy, layers.ServerTLSLayer)
         ):
-            return layers.ClientTLSLayer(context)
+            return client_layer_cls(context)
         else:
-            # We already assign the next layer here so that ServerTLSLayer
+            # We already assign the next layer here so that the server layer
             # knows that it can safely wait for a ClientHello.
-            ret = layers.ServerTLSLayer(context)
-            ret.child_layer = layers.ClientTLSLayer(context)
+            ret = server_layer_cls(context)
+            ret.child_layer = client_layer_cls(context)
             return ret
 
     def is_destination_in_hosts(self, context: context.Context, hosts: Iterable[re.Pattern]) -> bool:
@@ -164,32 +165,6 @@
         self, context: context.Context, data_client: bytes, data_server: bytes
     ) -> Optional[layer.Layer]:
         assert context.layers
-<<<<<<< HEAD
-
-        # handle QUIC connections
-        first_layer = context.layers[0]
-        if isinstance(first_layer, quic.QuicLayer):
-            assert context.client.alpn is not None  # ask is called after handshake
-            if context.client.alpn == b"h3" or context.client.alpn.startswith(b"h3-"):
-                if first_layer.instance.mode.mode == "regular":
-                    mode = HTTPMode.regular
-                elif first_layer.instance.mode.mode == "reverse":
-                    mode = HTTPMode.transparent
-                elif first_layer.instance.mode.mode == "upstream":
-                    mode = HTTPMode.upstream
-                else:
-                    return None
-                return layers.HttpLayer(context, mode)
-            if context.server.address is None:
-                return None  # not H3 and no predefined destination, nothing we can do
-            if isinstance(context.layers[1], quic.ServerQuicLayer):
-                return quic.QuicRelayLayer(context)  # server layer already present
-            return quic.ServerQuicLayer(context, quic.QuicRelayLayer(context))
-
-        if len(data_client) < 3 and not data_server:
-            return None  # not enough data yet to make a decision
-=======
->>>>>>> 1706a9b9
 
         # helper function to quickly check if the existing layer stack matches a particular configuration.
         def s(*layers):
@@ -247,28 +222,58 @@
         elif context.client.transport_protocol == "udp":
             # unlike TCP, we make a decision immediately
             try:
-                dtls_client_hello = dtls_parse_client_hello(data_client)
+                client_hello = dtls_parse_client_hello(data_client)
+                if client_hello is None:
+                    raise ValueError()
             except ValueError:
-                dtls_client_hello = None
+                try:
+                    client_hello, _ = layers.quic.pull_client_hello_and_connection_id(data_client)
+                except ValueError:
+                    client_hello = None
+                    client_layer_cls = None
+                    server_layer_cls = None
+                else:
+                    client_layer_cls = layers.ClientQuicLayer
+                    server_layer_cls = layers.ServerQuicLayer
+            else:
+                client_layer_cls = layers.ClientTLSLayer
+                server_layer_cls = layers.ServerTLSLayer
 
             # 1. check for --ignore/--allow
             if self.ignore_connection(
                 context.server.address,
                 data_client,
-                is_tls=lambda _: dtls_client_hello is not None,
-                client_hello=lambda _: dtls_client_hello
+                is_tls=lambda _: client_hello is not None,
+                client_hello=lambda _: client_hello
             ):
                 return layers.UDPLayer(context, ignore=True)
 
-            # 2. Check for DTLS
-            if dtls_client_hello is not None:
-                return self.setup_tls_layer(context)
-
-            # 3. (skipped for now, until we support HTTP/3)
+            # 2. Check for DTLS/QUIC
+            if client_hello is not None:
+                return self.setup_tls_layer(context, client_layer_cls, server_layer_cls)
+
+            # 3. Setup the HTTP layer for a regular HTTP proxy
+            if s(modes.HttpProxy, layers.ClientQuicLayer):
+                return layers.HttpLayer(context, HTTPMode.regular)
+            # 3b. ... or an upstream proxy.
+            if s(modes.HttpUpstreamProxy, layers.ClientQuicLayer):
+                return layers.HttpLayer(context, HTTPMode.upstream)
 
             # 4. Check for --udp
             if self.is_destination_in_hosts(context, self.udp_hosts):
                 return layers.UDPLayer(context)
+
+            # 5. Check for raw tcp mode.
+
+            very_likely_http = context.client.alpn and context.client.alpn in HTTP_ALPNS
+            probably_no_http = not very_likely_http and (
+                not data_client[
+                    :3
+                ].isalpha()  # the first three bytes should be the HTTP verb, so A-Za-z is expected.
+                or data_server  # a server greeting would be uncharacteristic.
+            )
+            if ctx.options.rawtcp and probably_no_http:
+                return layers.TCPLayer(context)
 
             # 5. Check for DNS
             try:
@@ -278,12 +283,8 @@
             else:
                 return layers.DNSLayer(context)
 
-            # 6. Check for raw udp mode.
-            if ctx.options.rawudp:
-                return layers.UDPLayer(context)
-
-            # 7. Ignore the connection by default. (In the future, we'll assume HTTP/3)
-            return layers.UDPLayer(context, ignore=True)
+            # 6. Use raw udp mode or ignore the connection.
+            return layers.UDPLayer(context, ignore=not ctx.options.rawudp)
 
         else:
             raise AssertionError(context.client.transport_protocol)