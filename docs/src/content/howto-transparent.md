--- conflicted
+++ resolved
@@ -221,17 +221,15 @@
 inbound traffic. **This means that they will NOT redirect traffic coming
 from the box running pf itself.** We can't distinguish between an
 outbound connection from a non-mitmproxy app, and an outbound connection
-from mitmproxy itself - if you want to intercept your OSX traffic, you
-should use an external host to run mitmproxy or see the work-around below. 
-PF is flexible to cater for a range of creative possibilities, like
+from mitmproxy itself. If you want to intercept your own macOS traffic, see the work-around below or use an external host to run mitmproxy. In fact, PF is
+flexible to cater for a range of creative possibilities, like
 intercepting traffic emanating from VMs. See the **pf.conf** man page
 for more.
 {{% /note %}}
 
-<<<<<<< HEAD
 ### Work-around to redirect traffic originating from the machine itself
 
-Follow the steps **1, 2** as above. In step **3** change the file **pf.conf** to 
+Follow the steps **1, 2** as above. In step **3** change the contents of the file **pf.conf** to
 
 {{< highlight none >}}
 #The ports to redirect to proxy
@@ -263,7 +261,7 @@
 
 {{< highlight bash  >}}
 sudo -u nobody mitmproxy --mode transparent --showhost
-=======
+{{< / highlight >}}
 
 ## "Full" transparent mode on Linux
 
@@ -297,5 +295,4 @@
 sudo chown root:root mitmproxy_shim
 sudo chmod u+s mitmproxy_shim
 ./mitmproxy_shim $(which mitmproxy) --mode transparent --set spoof-source-address
->>>>>>> 2859ee2f
 {{< / highlight >}}